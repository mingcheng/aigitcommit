#!#
# Copyright (c) 2025 Hangzhou Guanwaii Technology Co,.Ltd.
#
# This source code is licensed under the MIT License,
# which is located in the LICENSE file in the source tree's root directory.
#
# File: rust.yml
# Author: mingcheng (mingcheng@apache.org)
# File Created: 2025-03-05 11:10:40
#
# Modified By: mingcheng (mingcheng@apache.org)
<<<<<<< HEAD
# Last Modified: 2025-03-18 14:54:55
=======
# Last Modified: 2025-03-17 18:29:18
>>>>>>> 340000c2
##

name: Cargo Build & Test

on:
  push:
  pull_request:

env:
  CARGO_TERM_COLOR: always

jobs:
  build_and_test:
    name: Rust project - latest
    runs-on: ubuntu-latest
    strategy:
      matrix:
        toolchain:
          - stable
          - beta
          - nightly
    steps:
      - uses: actions/checkout@v4
      - run: rustup update ${{ matrix.toolchain }} && rustup default ${{ matrix.toolchain }}
      - run: rustup component add clippy --toolchain ${{ matrix.toolchain }}
      - run: rustup component add rustfmt --toolchain ${{ matrix.toolchain }}
      - run: cargo clippy -- -D warnings
      - run: cargo fmt --all -- --check
      - run: cargo build --verbose
      - run: cargo test --verbose<|MERGE_RESOLUTION|>--- conflicted
+++ resolved
@@ -9,11 +9,7 @@
 # File Created: 2025-03-05 11:10:40
 #
 # Modified By: mingcheng (mingcheng@apache.org)
-<<<<<<< HEAD
-# Last Modified: 2025-03-18 14:54:55
-=======
 # Last Modified: 2025-03-17 18:29:18
->>>>>>> 340000c2
 ##
 
 name: Cargo Build & Test

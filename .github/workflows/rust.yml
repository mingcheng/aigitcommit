--- conflicted
+++ resolved
@@ -9,11 +9,7 @@
 # File Created: 2025-03-05 11:10:40
 #
 # Modified By: mingcheng (mingcheng@apache.org)
-<<<<<<< HEAD
-# Last Modified: 2025-03-05 11:34:07
-=======
-# Last Modified: 2025-03-05 11:40:19
->>>>>>> ca1ff2aa
+# Last Modified: 2025-03-05 17:42:51
 ##
 
 name: Cargo Build & Test
@@ -38,13 +34,7 @@
     steps:
       - uses: actions/checkout@v4
       - run: rustup update ${{ matrix.toolchain }} && rustup default ${{ matrix.toolchain }}
-<<<<<<< HEAD
-      - run: rustup component add clippy
-      - run: cargo clippy -- -D warnings
-      - run: cargo fmt --all -- --check
-=======
       - run: rustup component add clippy && cargo clippy -- -D warnings
       - run: rustup component add rustfmt && cargo fmt --all -- --check
->>>>>>> ca1ff2aa
       - run: cargo build --verbose
       - run: cargo test --verbose
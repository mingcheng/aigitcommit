--- conflicted
+++ resolved
@@ -9,19 +9,7 @@
  * File Created: 2025-03-01 17:17:30
  *
  * Modified By: mingcheng (mingcheng@apache.org)
-<<<<<<< HEAD
-<<<<<<< HEAD
- * Last Modified: 2025-03-04 14:46:51
-=======
-<<<<<<< HEAD
- * Last Modified: 2025-03-04 11:39:25
-=======
- * Last Modified: 2025-03-04 14:46:51
->>>>>>> release/1.2.0
->>>>>>> main
-=======
- * Last Modified: 2025-03-04 16:24:59
->>>>>>> 39fa8ed2
+ * Last Modified: 2025-03-04 16:30:20
  */
 
 use aigitcommit::cli::Cli;
@@ -123,8 +111,6 @@
     trace!("write to stdout, and finish the process");
     writeln!(std::io::stdout(), "{}", result)?;
 
-<<<<<<< HEAD
-<<<<<<< HEAD
     // Copy the commit message to clipboard if the --copy option is enabled
     if cli.copy {
         let mut clipboard = Clipboard::new()?;
@@ -138,33 +124,6 @@
     // directly commit the changes to the repository if the --commit option is enabled
     if cli.commit {
         trace!("Commit option is enabled, will commit the changes to the repository");
-=======
-<<<<<<< HEAD
-    // directly commit the changes to the repository if the --commit option is enabled
-    if cli.commit {
-        trace!("Commit option is enabled, will commit the changes to the repository");
-        if Confirm::new()
-            .with_prompt("\nDo you want to commit the changes with the generated commit message?")
-            .default(false)
-            .interact()?
-        {
-=======
-=======
->>>>>>> 39fa8ed2
-    // Copy the commit message to clipboard if the --copy option is enabled
-    if cli.copy {
-        let mut clipboard = Clipboard::new()?;
-        clipboard.set_text(&result)?;
-        writeln!(
-            std::io::stdout(),
-            "The commit message has been copied to clipboard."
-        )?;
-    }
-
-    // directly commit the changes to the repository if the --commit option is enabled
-    if cli.commit {
-        trace!("Commit option is enabled, will commit the changes to the repository");
->>>>>>> main
         let mut confirm = Confirm::new();
         confirm
             .with_prompt("Do you want to commit the changes with the generated commit message?")
@@ -172,13 +131,6 @@
 
         // Prompt the user for confirmation if --yes option is not enabled
         if cli.yes || confirm.interact()? {
-<<<<<<< HEAD
-<<<<<<< HEAD
-=======
->>>>>>> release/1.2.0
->>>>>>> main
-=======
->>>>>>> 39fa8ed2
             match repository.commit(&result) {
                 Ok(_) => {
                     writeln!(std::io::stdout(), "Commit successful!")?;
@@ -188,24 +140,7 @@
                 }
             }
         }
-<<<<<<< HEAD
-<<<<<<< HEAD
     }
-=======
-<<<<<<< HEAD
-    } else if cli.copy {
-        let mut clipboard = Clipboard::new()?;
-        clipboard.set_text(&result)?;
-        write!(
-            std::io::stdout(),
-            "\n The commit message has been copied to clipboard."
-        )?;
-    }
-=======
-=======
->>>>>>> 39fa8ed2
-    }
->>>>>>> main
 
     // If the --save option is enabled, save the commit message to a file
     if !cli.save.is_empty() {
@@ -220,12 +155,5 @@
         writeln!(std::io::stdout(), "Commit message saved to {}", &save_path)?;
     }
 
-<<<<<<< HEAD
-<<<<<<< HEAD
-=======
->>>>>>> release/1.2.0
->>>>>>> main
-=======
->>>>>>> 39fa8ed2
     Ok(())
 }
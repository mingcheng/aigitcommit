/*
 * Copyright (c) 2025 Hangzhou Guanwaii Technology Co,.Ltd.
 *
 * This source code is licensed under the MIT License,
 * which is located in the LICENSE file in the source tree's root directory.
 *
 * File: main.rs
 * Author: mingcheng (mingcheng@apache.org)
 * File Created: 2025-03-01 17:17:30
 *
 * Modified By: mingcheng (mingcheng@apache.org)
<<<<<<< HEAD
 * Last Modified: 2025-03-16 23:11:04
=======
 * Last Modified: 2025-03-05 10:12:30
>>>>>>> 8a837d11
 */

use aigitcommit::cli::Cli;
use aigitcommit::git::Git;
use aigitcommit::openai;
use aigitcommit::openai::OpenAI;
use arboard::Clipboard;
use async_openai::error::OpenAIError;
use async_openai::types::{
    ChatCompletionRequestSystemMessageArgs, ChatCompletionRequestUserMessageArgs,
};
use clap::Parser;
use dialoguer::Confirm;
use std::error::Error;
use std::fs::File;
use std::io::Write;
use std::{env, fs};
use tracing::{Level, debug, trace};

#[tokio::main]
async fn main() -> std::result::Result<(), Box<dyn Error>> {
    // Parse command line arguments
    let cli = Cli::parse();

    // Initialize logging
    if cli.verbose {
        tracing_subscriber::fmt()
            .with_max_level(Level::TRACE)
            .without_time()
            .with_target(false)
            .init();

        trace!(
            "Verbose mode enabled, set the log level to TRACE. It will makes a little bit noise."
        );
    }

    // Check if the specified path is a valid directory
    let repo_dir = fs::canonicalize(&cli.repo_path)?;

    // Check if the directory is empty
    if !repo_dir.is_dir() {
        return Err("The specified path is not a directory".into());
    }

    trace!("Specified repository directory: {:?}", repo_dir);
    // Check if the directory is a valid git repository
    let repository = Git::new(repo_dir.to_str().unwrap_or("."))?;

    // Get the diff and logs from the repository
    let diffs = repository.get_diff()?;
    debug!("Got diff size is {}", diffs.len());
    if diffs.is_empty() {
        return Err("No diff found".into());
    }

    // Get the last 5 commit logs
    // if the repository has less than 5 commits, it will return all logs
    let logs = repository.get_logs(5)?;
    debug!("got logs size is {}", logs.len());

    // If git commit log is empty, return error
    if logs.is_empty() {
        return Err("no commit logs found".into());
    }

    // Instantiate OpenAI client, ready to send requests to the OpenAI API
    let client = openai::OpenAI::new();

    // Check if the OpenAI request is valid, if not, return error
    // if client.check().await.is_err() {
    //     return Err(
    //         "OpenAI API check with error, please check your API key or configuration".into(),
    //     );
    // };

    // Generate the prompt which will be sent to OpenAI API
    let content = OpenAI::prompt(&logs, &diffs)?;

    // Get the specified model name from environment variable, default to "gpt-4"
    let model_name = env::var("OPENAI_MODEL_NAME").unwrap_or_else(|_| String::from("gpt-4"));

    // Load the system prompt from the template file
    let system_prompt = include_str!("../templates/system.txt");

    // The request contains the system message and user message
    let messages = vec![
        ChatCompletionRequestSystemMessageArgs::default()
            .content(system_prompt)
            .build()?
            .into(),
        ChatCompletionRequestUserMessageArgs::default()
            .content(content)
            .build()?
            .into(),
    ];

    // Send the request to OpenAI API and get the response
    let result = match client.chat(&model_name.to_string(), messages).await {
        Ok(s) => s,
        Err(e) => {
            let message = match e {
                OpenAIError::Reqwest(_) | OpenAIError::StreamError(_) => {
                    "network request error".to_string()
                }
                OpenAIError::JSONDeserialize(_err) => "json deserialization error".to_string(),
                OpenAIError::InvalidArgument(_) => "invalid argument".to_string(),
                OpenAIError::FileSaveError(_) | OpenAIError::FileReadError(_) => {
                    "io error".to_string()
                }
                OpenAIError::ApiError(e) => format!("api error {:?}", e),
            };

            return Err(message.into());
        }
    };

    trace!("write to stdout, and finish the process");
    writeln!(std::io::stdout(), "{}", result)?;

    // Copy the commit message to clipboard if the --copy option is enabled
    if cli.copy {
        let mut clipboard = Clipboard::new()?;
        clipboard.set_text(&result)?;
        writeln!(
            std::io::stdout(),
            "The commit message has been copied to clipboard."
        )?;
    }

    // directly commit the changes to the repository if the --commit option is enabled
    if cli.commit {
        trace!("commit option is enabled, will commit the changes to the repository");
        let mut confirm = Confirm::new();
        confirm
            .with_prompt("do you want to commit the changes with the generated commit message?")
            .default(false);

        // Prompt the user for confirmation if --yes option is not enabled
        if cli.yes || confirm.interact()? {
            match repository.commit(&result) {
                Ok(_) => {
                    writeln!(std::io::stdout(), "commit successful!")?;
                }
                Err(e) => {
                    writeln!(std::io::stderr(), "commit failed: {}", e)?;
                }
            }
        }
    }

    // If the --save option is enabled, save the commit message to a file
    if !cli.save.is_empty() {
        trace!("save option is enabled, will save the commit message to a file");
        let save_path = &cli.save;
        debug!("the save file path is {:?}", &save_path);

        let mut file = File::create(save_path)?;
        file.write_all(result.as_bytes())?;
        file.flush()?;

        writeln!(std::io::stdout(), "commit message saved to {}", &save_path)?;
    }

    Ok(())
}<|MERGE_RESOLUTION|>--- conflicted
+++ resolved
@@ -9,11 +9,7 @@
  * File Created: 2025-03-01 17:17:30
  *
  * Modified By: mingcheng (mingcheng@apache.org)
-<<<<<<< HEAD
  * Last Modified: 2025-03-16 23:11:04
-=======
- * Last Modified: 2025-03-05 10:12:30
->>>>>>> 8a837d11
  */
 
 use aigitcommit::cli::Cli;
